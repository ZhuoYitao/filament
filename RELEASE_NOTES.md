# Filament Release Notes log

This file contains one line summaries of commits that are worthy of mentioning in release notes.
A new header is inserted each time a *tag* is created.

<<<<<<< HEAD
## v1.21.3 (currently main branch)
=======
## v1.22.1 (currently main branch)

## v1.22.0

- engine: Changed UBOs layout [⚠️ **Material breakage**].
- engine: Improve effects relying on mipmapping
- engine: Fix assert seen with VSM shadows.
- WebGL: Fix `isTextureFormatSupported` for ETC2 formats.

## v1.21.3
>>>>>>> 47426938

- Java: Renamed the `KTXLoader` Kotlin class to `KTX1Loader`.  [⚠️ **API Change**].
- libs: Added `Ktx2Reader` and `BasisEncoder` to support Basis-encoded KTX2 files.
- engine: Remove deprecated `Stream` APIs, see `Texture::import()` for an alternative [⚠️ **API Change**].
- tools: Removed KTX1 compression support from mipgen.  [⚠️ **API Change**].
- tools: Added support for KTX2 to mipgen.
- gltfio: Added `resetBoneMatrices()` method.
- gltfio: Introduced `TextureProvider` interface.  [⚠️ **API Change**].
- gltfio: Fix progress indicator when error occurs.
- samples: Desktop and Web Suzanne samples now use KTX2 instead of KTX1.
- samples: Fix regression with sample-gltf-viewer and zip files.

## v1.21.2

- Java: Add Java binding to get skins in `FilamentAsset`.
- libs: Add libs/ktxreader [⚠️ **API Change**].
- mipgen: fixups / clarification regarding sRGB.
- WebGL: fix intermittent 'detached ArrayBuffer' errors.

## v1.21.1

- engine: Allow both screen-space refraction and screen-space reflections on the same object [⚠️ **Material breakage**].
- engine: Optimizations for screen-space reflections.
- engine: Remove `Viewport::scale()` [⚠️ **API Change**].
- engine: Fix 12x overallocation of memory in `MorphTargetBuffer`.
- Metal: Fix validation error when reading from default `SwapChain`.

## v1.21.0

- engine: OpenGL performance improvements with some drivers.
- engine: Fix incorrect shadows with some custom projection matrices.
- engine: Fix low frame rates seen with a lot of morph targets.
- gltfio: Add support for KHR_materials_variants.
- gltfio: Add support for KHR_materials_emissive_strength.
- gltfio: Java now exposes morph target names as an array for consistency [⚠️ **API Change**].

## v1.20.5

- engine: New behavior for MASKED to work with translucent views. [⚠️ **Recompile Materials** to get the fix]
- engine: Fix screen-space reflections when post-processing and MSAA are off.
- engine: Update MAX_MORPH_TARGETS constant to 256.
- engine: Fix point light lighting with ortho projection.
- libs: BlueGL symbols are now prefixed with `bluegl` on all platforms.
- gltfio: Add skinning getters to `FilamentAsset`.

## v1.20.4

- gltfio: Java clients must now destroy the MaterialProvider [⚠️ **API Change**].
- gltfio: Fix, bone pose not applied if glTF model doesn't have animations.
- libs: Added `math::quat::fromDirectedRotation` [**NEW API**].
- WebGL: Restore GL state when frame ends.

## v1.20.3

- Java: Fix URI bug in Android Viewer sample when dropping some zips.
- Vulkan: Fix "uninitialized texture" warnings from the Vulkan backend.

## v1.20.2

- engine: Binary size optimizations.
- engine: Fix, Mat4 from Quaternion was transposed.
- Vulkan: Internal bug fixes and robustness improvements.
- Vulkan: Reduced log spam.

## v1.20.1

- engine: Binary size improvements.
- engine: Add basic support for instanced renderables [**NEW API**].
- engine: Fix, first imaged passsed to `Stream::SetAcquiredImage` is ignored and leaked.
- Vulkan: Robustness improvements.
- Java: Fix, lookAt z axis negated.
- gltfio: Be graceful when model has > 4 weights per vert.

## v1.20.0

- engine: Support rough screen-space reflections [⚠️ **Material breakage**].
- engine: Added `Scene::forEach` API to iterate through a scene's entities.
- engine: Fix incorrect normals with skinned models.
- Vulkan: Fix segfault during shutdown.
- WebGL: Support web apps that have multiple `FilamentViewer`s.
- gltfio: Performance enhancements when loading models.

## v1.19.0

- engine: Support 256 morph targets.
- engine: Screen-space reflection improvements.
- engine: Morphing improvements and bug fixes.
- gltfio: Generate morphing normals when they are missing.
- gltfio: Support material extras.
- Java: Add bindings for new morphing API.
- Vulkan: Fix segfault on macOS.

## v1.18.0

- engine: Add support separate samplers in fragment and vertex shaders [⚠️ **Material breakage**].
- engine: Support legacy morphing mode with vertex attributes.
- engine: Allow more flexible quality settings for the ColorGrading LUT.
- engine: Improve screen-space reflections quality and allow reflections and refractions together.
- Vulkan: Bug fixes and improvements.

## v1.17.0

- engine: Add experimental glossy screen-space reflections.
- engine: Add support for GPU morphing and 128 morph targets.
- engine: Fix crash with non-shadow receiving renderables and VSM.
- engine: Bring back the 3x3 filter for PCF shadows.
- engine: Correct AABB calculation for skinned glTF models.

## v1.16.1

- engine: Added line/triangle strip support.

## v1.16.0

- engine: Fixes skinning calculations (#4887) [⚠️ **Material breakage**].
- engine: Add support for the glTF extension KHR_materials_emissive_strength.
- engine: Improvements and fixes to skinning calculations.
- engine: Fix debug checks for compressed textures.
- Metal: Fix `readPixels` when dimensions are greater than the render target's.

## v1.15.2

- engine: Add support for PCSS (Percentage Closer Soft Shadows).
- engine: Fix spotlight shadow bias.
- samples: Avoid leaking IBLs in Android sample-gltf-viewer.
- libs: Fix `libibl` on mobile.

## v1.15.1

- engine: add support for DPCF (PCF shadows with contact hardening).
- engine: add support for Wayland and Vulkan.
- engine: Fade lights out when close to light far plane.
- Java: Add missing `Engine#destroySkinningBuffer` method.

## v1.15.0

- engine: Fix spotlights normal bias calculation [⚠️ **Material breakage**].
- libimage: Fix loading spherical harmonics on certain locals.

## v1.14.2

- Metal: Fix validation error when rendering to `RenderTarget` without depth attachment.
- engine: Fix rendering glitch with zero-scale bone transforms.

## v1.14.1

- engine: Improvements to shadowing.

## v1.14.0

- engine: Internal materials can use structures as parameters [⚠️ **Material breakage**].
- engine: `readPixels` on a `SwapChain` must be called within `beginFrame` / `endFrame` [⚠️ **API
  Change**].
- engine: Fix normal bias and improve spotlight quality.
- Java: Fix shadow biases.

## v1.13.0

- Android: Gradle configuration caching is now enabled.
- Android: Filament's Gradle properties have all been renamed to `com.google.android.filament.xxx`
  where `xxx` is the property name. See `android/build.gradle` for a complete list [⚠️]
- Android: The Gradle property `filament_tools_dir` (now called
  `com.google.android.filament.tools-dir`) does not have a default value anymore. Please specify one
  in your `gradle.properties` if you reuse the Gradle plugin in your projects [⚠️]
- engine: Fix spotlights direction and falloff [⚠️ **Material breakage**].
- engine: Improvements to VSM and spotlight shadows.

## v1.12.11

- Metal: Color grading performance improvement on M1 devices.
- samples: Fix glitchy animation seen in gltf-viewer iOS sample.

## v1.12.10

- engine: rewrite dynamic resolution scaling controller for better accuracy and less jittering.
- Java: fix missing ASTC texture enum.
- tools: Fix normal map issues in mipgen.
- WebGL: expose some `SurfaceOrientation` functions.

## v1.12.9

- engine: New API: `MultiSampleAntiAliasingOptions` and HDR-aware MSAA resolve. When `customResolve`
  is enabled, improves anti-aliasing quality [**NEW API**].
- engine: Fixes and improvements for FSR.
- engine: All APIs that take a callback as argument now also take a `CallbackHandler*`, a new
  interface that provides more flexibility around callback dispatch [**NEW API**].
- Android: Fix JNI bindings for `DepthOfFieldOptions`.
- Android: workarounds for Adreno-specific fraembuffer issue.
- JavaScript: updates to JS bindings.

## v1.12.8

- engine: Added picking API to `View`  [⚠️ **Materials need to be rebuilt to access this new feature**].
- engine: A new `Engine::pumpMessageQueues()` method can be used to trigger all pending user
  callbacks right away [**NEW API**].
- engine: new inline helpers to more easily use lambdas, functors and method callbacks with
  `{Pixel}BufferDescriptor`.
- Vulkan: fix vertical offset for `readPixels`.
- Vulkan: various internal improvements.
- Metal: support integer formats with `readPixels`.

## v1.12.7

- engine: Fix, apply emissive after shadowing.

## v1.12.6

- engine: Added concept of lod bias to materials.
  [⚠️ **Materials need to be rebuilt to access this new feature**].
- engine: Fix, BGRA ordering respected for external images with OpenGL on iOS.
- engine: Use more sensible defaults for spot light inner outer cone angles.
- engine: Fix potential race condition that caused stalls in `endFrame`.
- gltfio: Improved handling of transparent materials.
- Metal: Fix potential crash on earlier versions of iOS (<= 13.0).
- Android: Fix `filament-utils-android` 'lite' flavor.
- Java: Fix potential crash with `IBLPrefilter`.

## v1.12.5

- engine: work around a job scheduling issue in `endFrame` that caused stuttering on some Android
devices.

## v1.12.4

- engine: New night adaptation API on `ColorGrading`. This API can be used to create an effect that
  that simulates color and brightness shifts in human vision in low-light conditions.
- engine: improved performance of AMD FidelityFX FSR1 by 4.6x, it now runs in about 2ms in 4K.
- engine: Dynamic resolution quality `MEDIUM`, `HIGH` and `ULTRA` now all use AMD FidelityFX FSR1.
- engine: Fix crash when duplicating material instances.
- gltfio: generate tangents if requested by the material.

## v1.12.3

- engine: Support AMD FidelityFX Super Resolution for dynamic resolution scaling

## v1.12.2

- engine: New API on `ColorGrading` to enable or disable gamut mapping at will [**New API**].
- engine: Fix typo causing ShadowOptions::shadowFar to not work properly.
- engine: Fix, CSM glitch when using shadowMultiplier materials.
- engine: Improve precision when computing camera projection.
- engine: Increase the number of supported spot shadows to 14 (from 6).
- Metal: Add texture swizzling support for external textures.

## v1.12.1

- engine: `double` precision translation support in TransformManager. Disabled by default.
  Augment model (and view) matrix on `Camera` to accept double precision matrices. When enabled,
  double precision translations allow filament to handle a very large world space [**New API**].
- engine: Fix, Views with custom render targets are now blendable.

## v1.12.0

- engine: Option to automatically compute bent normals from SSAO & apply to specular AO
  [⚠️ **Material breakage**].
- engine: New APIs: Light channels. Geometry and lights now have a channel associated to them, at
  least one channel must match for lighting to occur [⚠️ **Material breakage**].
- engine: Fix potential GPU crash with punctual lights near the far clipping plane.
- materials: The `inverseTonemap` API is now an exact inverse of the Filmic tonemapper.
- Metal: Better support for texture formats on M1 Macs.

## v1.11.2

- engine: New API: `ColorGrading::Builder::toneMapper(const ToneMapper*)`.
- engine: New tone mapper: `GenericToneMapper`, a configurable tone mapper.
- engine: `ColorGrading::Builder::toneMapping(ColorGrading::ToneMapping)` is now deprecated.
- engine: Removed `REINHARD` tonemap operator[⚠️ **API Change**].
- engine: Improve s3tc_srgb detection on desktop.
- engine: Add bilateral threshold in SSAO options.
- gltfio: Fix AssetLoader leak, remove unwanted destructor.
- Metal/Vulkan: Fix uploading texture data with padding or offset.
- Metal: fix GPU crash seen with large amounts of geometry.

## v1.11.1

- engine: Luminance scaling can now be used with any tone mapping operator. It was previously tied
  to the "EVILS" tone mapping operator.
- engine: Removed the "EVILS" tone mapping operator [⚠️ **API Change**].
- engine: Improvements to Skinning. A new `SkinningBuffer` API allows bone sharing between
  renderables.
- engine: Improvements to internal memory allocation for Metal and Vulkan backends.
- engine: Default to OpenGL backend when Windows does not support Vulkan.
- samples: Add new sample app: image_viewer.

## v1.11.0

- engine: Added support for transparent shadows. Add `transparentShadow : true` in the material file.
- engine: honor user-defined precision in material files for non-samplers, rename `SamplerPrecision`
  to `ParameterPrecicion`. [⚠️ **API Change**]
- engine: Work around Qualcomm issue with point lights.
- engine: Allow MSAA when post-processing is disabled.
- engine: enable up to 6 spot-light shadows.
- gltfio: Added support for `KHR_materials_volume`.
- gltfio: fix precision in KHR_texture_transform.
- java: Removed support for Java desktop targets (macOS, Linux, and Windows) [⚠️ **API Change**].

## v1.10.7

- engine: Spot-light position calculation moved to fragment shader.
- engine: Small shadow mapping fixes and improvements.
- gltfio: Add fast path for native material providers.
- gltfio: Allow Java / Kotlin clients to customize MaterialProvider.
- engine: Fix out of bounds access with `RenderTarget` java bindings.
- Metal: `TextureFormat::DEPTH24_STENCIL8` now maps to a 32 bit depth format on iOS.

## v1.10.6

- engine: Use exponential VSM and improve VSM user settings [⚠️ **Recompile Materials for VSM**].
- engine: Optional blurring of VSM shadowmaps.
- engine: Fix a crash when using lens flares.
- engine: Fix backend crashes when using an unsupported sample count.
- gltfio: Add new `getAsset`API to `FilamentInstance`.
- gltfio: Introduce support for extras strings.
- OpenGL: Increase OpenGL backend handle arena from 2 to 4 MiB.
- Vulkan: Fix Texture swizzle support.

## v1.10.5

- android: AAR libraries now properly include their ProGuard rules.
- engine: User materials can now provide custom lighting/surface shading, please consult
  the [materials documentation](https://google.github.io/filament/Materials.html) for details.
- engine: `Backend::DEFAULT` now selects the most appropriate backend for the platform, rather than
  always `OPENGL`. On Android the default is `OPENGL`, on Apple platforms the default is `METAL` and
  on all other platforms that default is `VULKAN`.
- engine: Fix a potential memory corruption when using more than 4 render targets.
- engine: Fix a possible crash when bloom is enabled.
- engine: Fix and refactor support for S3TC + SRGB with OpenGL.
- engine: Fix automatic clearing of rendertargets.
- engine: Fix imported render target discard and clear flags.
- engine: Fix opaque blit with imported render targets.

## v1.10.4

- engine: improvements to internal job system.
- Vulkan: performance improvements on Mali.
- gltfio: improvements to load time for large models.
- WebGL: remove bogus stride argument, fix `BindingType` TypeScript definition.

## v1.10.3

- android: use `debug.filament.backend` system property to select the desired backend.
- engine: fix `LightManager::getFalloff`.
- gltfio: fix crash with non-triangles.
- macOS: fix main thread checker warnings with OpenGL.
- vulkan: fix crash on Windows machines with NVIDIA GPUs.

## v1.10.2

- Vulkan: validation and diagnostic improvements
- engine: improvements for scenes with many renderables.
- gltfio: added support for `KHR_materials_ior`.
- java: Add bindings for `IBLPrefilterContext`.
- java: add `KTXLoader.getSphericalHarmonics` JNI binding
- libimage: fix, respect sRGB option for compressed formats.
- sample-gltf-viewer: fix lifetime cycle for RemoteServer.

## v1.10.1

- engine: Add `getPlatform` API to Engine.
- engine: Add a new cone angles API to `LightManager`.
- engine: Attachments of custom RendereTargets are not systematically discarded.
- engine: Fix a crash when using custom rendertargets.
- engine: New API to duplicate a `MaterialInstance`.
- filagui: fix support for custom images in ImGuiHelper.
- java: Add bindings for HDRLoader.

## v1.10.0

- engine: User materials can now use 9 samplers instead of 8 [⚠️ **Material breakage**].
- engine: Remove `populateTangentQuaternions`  [⚠️ **API change**].
- engine: Deprecate `Stream::Builder::stream(intptr_t)` [⚠️ **API Change**].
- engine: Remove deprecated APIs: `Camera::setScaling`, `Engine::destroy(Camera*)`,
  `Engine::createCamera`, `Renderer::beginFrame(SwapChain*, uint64_t,
  backend::FrameScheduledCallback, void*)`, and `View::setShadowsEnabled` [⚠️ **API Change**].
- engine: Remove `focusDistance` from `View::BloomOptions` [⚠️ **API Change**].
- engine: Add a `FILAMENT_SUPPORTS_OPENGL` CMake option to enable/disable OpenGL support.
- Vulkan: fixes and improvements for large scenes.
- gltfio: fix morphing bugs uncovered by MorphStressTest.
- Java: add API for `Texture::Builder::import()`.
- WebGL: Fix a potential INVALID_OPERATION.

## v1.9.25

- NEW API: Screen-space lens flare effect.
- engine: Fix several memory leaks in the GL backend.
- Vulkan: General bug fixes and improvements.
- Vulkan: Fix some problems seen on Mali devices.
- ios: Fix VSM shadows not working.
- webgl: Fix black screen seen with some samples.

## v1.9.24

- engine: Fix memory leaks in OpenGL driver.
- engine: new experimental tone mapper, `EVILS` (name will most likely change).
- engine: Improvements to Vulkan backend.
- engine: Fix incorrect units documented for `LightManager.getIntensity`.
- engine: fix high quality upsampling for SSAO.
- engine: implement accurate normal reconstruction for SSAO.
- engine: improve LOW and HIGH quality levels for SSAO.
- libs: improvements to `libiblprefilter`.
- materials: New `quality` property.
- samples: Add new gltf-viewer iOS sample.
- samples: clear the background in lightbulb sample.

## v1.9.23

- Vulkan: various fixes.
- android: fix crash seen using VSM with MSAA on Adreno devices.
- engine: Add `Engine::getEntityManager()`.
- engine: Fix desktop crash seen with some GPU drivers.
- engine: improve importance sampling.
- gltfio: robustness improvements for Draco meshes.
- libs: Add new Transcoder API for C++ clients (part of `libgeometry`).
- libs: New `iblprefilter` library to compute IBL pre-integration on the GPU using filament.
- materials: Fix documentation for `getNormalizedViewportCoord`.
- samples: fix rendertarget sample crash on launch.

## v1.9.22

- NEW API: `Renderer::renderStandaloneView()` is a new method that can be used outside of
  beginFrame/endFrame on Views that have a RenderTarget associated. This can be used as a
  pseudo-compute API.
- Vulkan: bug fixes and improvements.
- engine: RenderTarget API can now use MRT.
- sample-gltf-viewer: improvements for reading zip files.
- sample-gltf-viewer: enable contact-shadows functionality in mobile gltf-viewer.
- windows: fix build error in filament_framegraph_test.

## v1.9.21

- JavaScript: add missing TextureSampler bindings.
- Metal: Fix texture swizzling crash with older Nvidia GPUs.
- Vulkan: fix image layout validation error on Android.
- android: fix MSAA w/ multisampled_render_to_texture on Mali.
- engine: better anisotropic filtering with various drivers.
- gltfio: Use BufferObject API, simplify MorphHelper.
- gltfio: honor stride in normalizeSkinningWeights.
- samples: Add web component demo.

## v1.9.20

- Android: Fix VSM.
- engine: Introduce BufferObject API.
- engine: Add new isTextureSwizzleSupported API on Texture.
- engine: Add support to Metal and Vulkan backends for texture swizzling.
- engine: Add new DoF settings (native/half res, gather kernel ring counts, CoC radius clamp).
- engine: DoF quality and performance improvements.
- engine: Fix high-quality upsampling issue with SSAO.
- Java: Expose `TransformManager.getParent(int)`.
- samples: Add Metal and Vulkan backend support to Suzanne sample.
- WebGL: expose fitIntoUnitCube to JS.
- WebGL: support for multiple `<canvas>` elements.

## v1.9.19

- engine: Fix Metal bug when setGeometryAt is called multiple times.
- engine: Improvements to DoF.
- engine: Fix RenderTarget NPE when depth is not present.
- engine: Improvements to Camera APIs. Move focus distance from DofOptions to Camera.
- engine: VSM shadows now support `shadowMultiplier`.
- java: Expose several MaterialInstance APIs (setColorWrite, setDepthWrite, setDepthCulling) that
  should have been public.
- java: fix bug with Texture::setImage buffer size calculation.

## v1.9.18

- engine: Fix a DoF bug that caused black dots around the fast tiles.
- engine: Minor DoF optimizations.
- engine: Fix blanking windows not being drawn into on macOS.
- gltfio: Add support for data:// in image URI's.
- gltfio: Add internal MorphHelper, enable up to 255 targets.
- engine: Fix a hang in JobSystem.
- samples: Fix rendertarget sample app.

## v1.9.17

- engine: New shift parameter on `Camera` to translate the viewport and emulate a tilt/shift lens.
- engine: `Camera::setCustomProjection()` now allows to set a different projection for culling and rendering.
- engine: Fixed depth of field rendering with custom projection matrices.
- engine: Fix a rare indefinite hang.
- gltfio: `SimpleViewer` now exposes more rendering parameters, including `ColorGrading`.
- gltfio: Fix tangents when morphing is enabled.
- Metal/Vulkan: fix incorrect dominant light shadows rendering.
- Fixe some issues with imported rendertargets.

## v1.9.16

gltfio: Add ResourceLoader evict API.
gltfio: Fix ResourceLoader cache bug.
iOS: Disable exceptions to reduce binary size.

## v1.9.15

- filamat/matc: fix sporadic crash.

## v1.9.14

- Improve bloom/emissive with glTF files.
- Publicly expose Exposure API for gltfio.

## v1.9.13

- Android: fix "No implementation found" error.
- Android: fix compilation error in UbershaderLoader.
- engine: computeDataSize now returns correct value for USHORT_565.
- Vulkan: various internal improvements.

## v1.9.12

- engine: Fixed GL errors seen with MSAA on WebGL.
  Warning: this can affect multisampling behavior on devices that do not support OpenGL ES 3.1
- materials: Added new `getVertexIndex()` API for vertex shaders.
- samples: RenderTarget demo now disables post-processing in offscreen view and creates depth attachment.
- gltfio: Fix, animation jolt when time delta is very small.

## v1.9.11

- Added support for Apple silicon Macs. build.sh can now be used to build on either Apple silicon or
  Intel-based Macs. Pass the `-l` flag to build universal binaries.
- Added `sheenColor` and `sheenRoughness` properties to materials to create cloth/fabric.
- Materials generation using `libfilamat` is now multi-threaded.
- `MaterialBuilder::build()` now expects a reference to a `JobSystem` to multi-thread shaders
  generation. A `JobSystem` can be obtained with `Engine::getJobSystem()` when using Filament,
  or created directly otherwise. (⚠️ **API change**)
- Add planar reflection RenderTarget demo.
- Metal: honor inverseFrontFaces RasterState.
- Metal: Fix crash when switching between views with shadowing enabled.
- Metal: Fix crash when calling Texture::setImage() on SAMPLER_2D_ARRAY texture.
- gltfio: added support for `KHR_materials_sheen`.
- gltfio: shader optimizations are now disabled by default, unless opting in or using ubershaders.
- gltfio: Fix "_maskThreshold not found" error.
- gltfio on Java: fix potential memory leak in AssetLoader#destroy.
- gltfio: fix crash during async texture decode.
- gltfio: support animation in dynamically-added instances.
- gltfio: Improve robustness when decoding textures.
- gltfio: Fix animator crash for orphaned nodes.
- gltfio: fix tangents with morphing.
- gltf_viewer: fix very sporadic crash when exiting.
- gltf_viewer: fix crash when rapidly switching between glTF models.
- WebGL: Fix samples erroring on Windows with Chrome.
- WebGL: Support `highlight` for setBloomOptions in JavaScript.
- WebGL: Include TypeScript bindings in releases.
- engine: Fix, punctual lights get clipped at certain angles.
- engine: Fix memory leak when calling `View::setViewport` frequently.
- engine: Fix, materials not working on some Qualcomm devices.
- engine: Modulate emissive by alpha on blended objects.
- engine: Fix, RenderTarget cleared multiple times.
- Java: Fix JNI bindings for color grading.
- Android: reduced binary size.

## v1.9.10

- Introduce `libibl_lite` library.
- engine: Fix `EXC_BAD_INSTRUCTION` seen when using headless SwapChains on macOS with OpenGL.
- engine: Add new callback API to `SwapChain`.
- engine: Fix SwiftShader crash when using an IBL without a reflections texture.
- filamat: Shrink internal `Skybox` material size.
- filamat: improvements to generated material size.
- filamat: silence spirv-opt warnings in release builds.
- matc: Add fog variant filter.
- matc: Fix crash when building mobile materials.
- math: reduce template bloat for matrices.

## v1.9.9

- Vulkan: internal robustness improvements.
- Metal: Support CVPixelBuffer SwapChains.
- Metal: Support copyFrame.
- Fix clear behavior with RenderTarget API.
- Fix GetRefractionMode JNI binding.
- Additional fixes for Fence bug.

## v1.9.8

- Fix a few Fence-related bugs
- gltfio: add createInstance() to AssetLoader.
- gltfio: fix ASAN issue when consuming invalid animation.
- gltfio: do not segfault on invalid primitives.
- gltfio: add safety checks to getAnimator.
- gltfio: fix segfault when consuming invalid file.
- Vulkan: various internal refactoring and improvements
- mathio: add ostream operator for quaternions.
- Fix color grading not applied when dithering is off.

## v1.9.7

- Vulkan: improvements to the ReadPixels implementation.
- Vulkan: warn instead of panic for sampler overflow.
- Vulkan: fix leak with headless swap chain.
- PlatformVkLinux now supports all combos of XLIB and XCB.
- Fix TypeScript binding for TextureUsage.

## v1.9.6

- Added View::setVsmShadowOptions (experimental)
- Add anisotropic shadow map sampling with VSM (experimental)
- matc: fixed bug where some compilation failures still exited with code 0
- Vulkan + Android: fix build break
- Add optional XCB support to PlatformVkLinux
- Fix Vulkan black screen on Windows with NVIDIA hardware

## v1.9.5

- Added a new Live Wallpaper Android sample
- `UiHelper` now supports managing a `SurfaceHolder`
- Fix: an internal texture resource was never destroyed
- Fix: hang on 2-CPU machines
- Fix: Vulkan crash when using shadow cascades
- Linux fixes for headless SwiftShader
- Fix null pointer dereference in `FIndirectLight`
- Fix Windows build by avoiding nested initializers
- Vulkan: support readPixels and headless swap chains
- VSM improvements

## v1.9.4

- Add screen space cone tracing (SSCT)
- Improvements to VSM shadow quality
- New `ShadowOptions` control to render Variance Shadow Maps (VSM) with MSAA (experimental)
- Improvements and fixes to screen-space ambient occlusion
- gltf_viewer: add --headless option
- gltf_viewer: Add new automation UI and functionality

## v1.9.3

- engine: Added new APIs to enable/disable screen space refraction
- engine: Fix, flip the shading normal when det < 0.
- gltfio: Fix animation by clamping the per-channel interpolant.
- gltfio: add async cancellation API
- gltfio: Fix "uniform not found" errors.
- gltfio: Disable clear coat layer IOR change in glTF files (#3104)
- Vulkan: fix final image barrier used for swap chain.
- matdbg: Various improvements
- JavaScript bindings: fix TextureUsage bitmask.
- cmgen / mipgen: add opt-in for ASTC / ETC support.

## v1.9.2

- Fixes / improvements for contact shadows, fog, and DOF
- Reduce SSAO creases caused by geometry tessellation
- Fix compilation warnings and issue with Clang 12
- Fix JNI crashes
- Rename .blurScale to .cocScale in DOF options

## v1.9.1

- Improvements to SSAO quality
- Fix unoptimized shader crashes with certain OpenGL drivers
- Add float versions of math constants to libmath
- filament-utils: fix, `CoroutineScope` job should be canceled before destroy

## v1.9.0

- `MASKED` mode now leaves destination alpha intact (useful for transparent targets).
- `MASKED` mode now benefit from smoothing in `unlit` materials.
- Small performance improvement to FXAA.
- Fixed `KHR_materials_transmission` to use the `FADE` blending mode.
- Fixed frame graph crash when more than 32 stages were required.
- Fixed several memory leaks in gltfio and the JavaScript bindings.
- Fixed several platform-specific Vulkan bugs and crashes.
- Temporal Anti-Aliasing (TAA) is now available as a complement to MSAA and FXAA. It can be turned
  on and controlled using `View.setTemporalAntiAliasingOptions()`.
- Added texture getters to `Skybox` and `IndirectLight` (C++, Java, JavaScript).
- Added APIs to create 3D textures and 2D texture arrays.
- Internal buffers can now be sized at compile times for applications that render very large
  numbers of objects.
- `View.setAmbientOcclusion()` is deprecated in favor of `View.setAmbientOcclusionOptions`
   (⚠️ **API change**).
- Switched to C++17.
- Variance Shadow Mapping (VSM) is now available as an alternative to PCF shadows (experimental).
- Reduced compiled material sizes by removing unnecessary variants.
- Many improvement and fixes in the Vulkan backend.
- Many improvement and fixes in the Metal backend.
- Fixed translucent views with custom render targets.
- Improved MSAA implementation compatibility on Android devices.
- Use "reverse-z" for the depth buffer.
- Added a way to create an `Engine` asynchronously.
- Highlights are now more stable under depth of field.
- New option to compress highlights before bloom.
- Improvements and fixes to SSAO and DOF.

## v1.8.1

- New CocoaPods sample for iOS.
- Filament for iOS now supports iOS 11.
- Updated the Emscripten SDK to 1.39.19.
- Fixed skinning issue with Emscripten.
- JavaScript APIs for color grading and the vignette effect.
- Added various missing APIs to Java and JavaScript bindings.
- Fixed camera aspect ratio when loading a camera from a glTF file.
- gltfio now uses specular anti-aliasing by default.
- gltfio now supports the KHR_materials_transmission extension.
- Compiled materials do not perform unnecessary fp32 operations anymore.
- Improved quality and performance of the depth of field effect.
- Fixed transform hierarchy memory corruption when a node is set to be parentless.
- Fixed crashed in some browsers and on some mobile devices caused by
  Google-style line directives in shaders.
- Color grading now has a quality option which affects the size and bit depth of the 3D LUT.
- Fixed crash in the Metal backend when more than 16 samplers are bound.
- Added validation in `Texture::setImage()`.
- Fixed refraction/transmission roughness when specular anti-aliasing is enabled.

## v1.8.0

- Improved JavaScript API for SurfaceOrientation and Scene.
- Updated JavaScript API around Camera construction / destruction (⚠️ **API change**)
- Add missing JavaScript API for `View::setVisibleLayers()`.
- Fixed regression in JavaScript IcoSphere that caused tutorial to fail.
- gltf_viewer now supports viewing with glTF cameras.
- gltfio now uses high precision for texture coordinates.
- gltfio now supports importing glTF cameras.
- gltfio now supports simple instancing of entire assets.
- gltfio has improved performance and assumes assets are well-formed.
- gltfio now supports name and prefix lookup for entities.
- ModelViewer now allows resources to be fetched off the UI thread.
- Add support for DOF with Metal backend.
- New Depth-of-Field (Dof) algorithm, which is more plausible and about an order of magnitude faster
  (about 4ms on Pixel4).
- SSAO now has an optional high(er) quality upsampler.
- Tone mappping now uses the real ACES tone mapper, applied in the proper color space.
- Tone mapping is now applied via a LUT.
- `View::setToneMapping` is deprecated, use `View::setColorGrading` instead. (⚠️ **API change**)
- Color grading capabilities per View: white balance (temperature/tint), channel mixer,
  tonal ranges (shadows/mid-tones/highlights), ASC CDL (slope/offset/power), contrast, vibrance,
  saturation, and curves.
- New vignette effect.
- Improved MSAA performance on mobile.
- Improved performance of the post-process pass when bloom is disabled on mobile.
- Added support for 3D textures.
- Fixed private API access on some versions of Android.
- Many improvements and bug fixes in Metal and Vulkan backends.
- Fixed bug in the Metal backend when SSR and MSAA were turned on.
- Fixed Metal issue with `BufferDescriptor` and `PixelBufferDescriptor`s not being called on
  the application thread.

## v1.7.0

- MaterialInstances now have optional names.
- Improved Depth of Field effect: bokeh rotates with the aperture diameter, improved CoC calculation, feather blur radius.
- Introduced `getNormalizedViewportCoord` shader API.
- Added basic SwiftShader support.
- Fixed SwapChain resizing issues in Vulkan.
- Added debug option to track `Entities`.
- Fixed `Camera` entity leaks.
- Removed problematic `CreateEliminateDeadMembersPass`, which broke UBO layout.
- Added assert that the engine is not terminated in `flushAndWait()`.
- Added several fixes and improvements around objects lifetime management
- `gltfio`: AssetLoader now loads names for mesh-free nodes
- `gltfio`: Material names are now preserved in ubershader mode
- Fixed JNI objects allocation and memory corruption
- JNI constructors are now "package private" unless they take an Engine.

## v1.6.0

- gltfio: fixed incorrect cone angles with lights.
- Specular ambient occlusion now offers 3 modes: off, simple (default on desktop) and bent normals.
  The latter is more accurate but more expensive and requires a bent normal to be specified in the
  material. If selected and not bent normal is specified, Filament falls back to the simple mode.
- Specular ambient occlusion from bent normals now smoothly disappears as roughness goes from 0.3
  to 0.1. Specular ambient occlusion can completely remove specular light which looks bad on glossy
  metals. Use the simple specular occlusion mode for glossy metals instead.
- Refraction can now be set on `MaterialBuilder` from Java.
- Refraction mode and type can now be set by calling `MaterialBuilder::refractionMode()`.
  and `MaterialBuilder::refractionType()` instad of `materialRefraction()` and
  `materialRefractionType()` (️⚠️ **API change**).
- Fixed documentation confusion about focused spot vs spot lights.
- Fixed a race condition in the job system.
- Fixed support for 565 bitmaps on Android.
- Added support for timer queries in the Metal backend.
- Improved dynamic resolution implementation to be more accurate and target more platforms.
- `beginFrame()` now accepts a v-sync timestamp for accurate frame time measurement (used for
  frame skipping and dynamic resolution). You can pass `0` to get the old behavior (⚠️ **API change**).
- Fixed several issues related to multi-view support: removed
  `View::setClearColor()`, a similar functionality is now handled by `Renderer::setClearOptions()`
  and `Skybox`, the later now can be set to a constant color (⚠️ **API breakage**).
- Fixed spot/point lights rendering bug depending on Viewport position.
- Textures can now be swizzled.
- The emissive property of materials is now expressed in nits and the alpha channel contains the
  exposure weight (at 0.0 the exposure is not applied to the emissive component of a surface, at
  1.0 the exposure is applied just like with any regular light) (⚠️ **API breakage**).
- Added new `intensityCandela` and `setIntensityCandela` API to `LightManager` for setting a punctual
  light's intensity in candela.
- Fixed an issue where some `ShadowOptions` were not being respected when passed to
  `LightManager::Builder`.
- Added a Depth of Field post-processing effect

## v1.5.2

- gltfio: fixed null pointer exception seen with some Android clients.
- Engine now exposes its JobSystem to C++ clients.
- Expose setCulling() in public RenderableManager API.

## v1.5.1

- Fixed "no texture bound" warning in WebGL.
- Fixed a clearing bug with imported render targets.
- Fixed the creation potentially invalid entities during shadow map initialization.
- Fixed Maven dependencies for the `filament-utils` library.

## v1.5.0

⚠️ This release breaks compiled materials, use matc to recompile.

- The Android support libraries (gltfio and filament-utils) now use dynamic linking.
- Removed depth-prepass related APIs. (⚠ API Change)
- gltfio: add asynchronous API to ResourceLoader.
- gltfio: generate normals for flat-shaded models that do not have normals.
- Material instances now allow dynamic depth testing and other rasterization state.
- Unlit materials now apply emissive in the same way as lit materials.
- Screen-space refraction is now supported.
- Support for HDR Bloom as a post-process effect.
- Alpha masked objects are now part of the SSAO pass.
- Added Java bindings for geometry::SurfaceOrientation.
- Fixed bug rendering transparent objects with Metal backend.
- Fixed crash on macOS Catalina when rendering with Metal backend.
- Fixed bug in Camera::setLensProjection() and added the aspect ratio parameter. (⚠ API Change)
- WebGL: Improved TypeScript annotations.
- WebGL: Simplified callback API for glTF. (⚠ API Change)
- gltfio: Removed deprecated "Bindings" API. (⚠ API Change)
- gltfio: Added support for Draco.
- gltfio: Reduced the size of the library.
- Improved performance of SSAO.
- Added support for screen-space contact shadows.
- Added support for global fog.
- Added support for bent normal maps and specular occlusion from bent normal maps.
- Added support for shadow-casting spot lights.

## v1.4.5

- The depth prepass setting in View is now ignored and deprecated.
- Fixed a threading bug with the NOOP backend.
- Improved memory management for gltfio on Android.
- Introduced `filament-utils` library with `TextureLoader`, `ModelViewer`, and Java bindings for `camutils`.
- Fix out-of-bounds bug when glTF has many UV sets.
- Added new `setMediaOverlay` API to `UiHelper` for controlling surface ordering.
- Implemented sRGB support for DXT encoded textures.
- Fix bug with incorrect world transforms computed in `TransformManager`.
- gltfio: support external resources on Android.


## v1.4.4

- Added support for solid and thin layer cubemap and screen-space refraction.
- Improved high roughness material rendering by default when regenerating environments maps.
- Fix bad instruction exception with macOS Catalina.
- Fixed bad state after removing an IBL from the Scene.
- Fixed incorrect punctual light binning (affected Metal and Vulkan backends).
- Fixed crash when using a Metal headless SwapChain with an Intel integrated GPU.
- Added support for ASTC textures on iOS with Metal backend.
- Added new heightfield sample.
- Removed `<iostream>` from math headers.
- cmgen now places KTX files directly in the specified deployment folder.

## v1.4.3

- Fixed an assertion when a parameter array occurs last in a material definition.
- Fixed morph shapes not rendering in WebGL.
- Added support for the latest version of emscripten.
- gltfio: fixed blackness seen with default material.
- Added ETC2 and BC compressed texture support to Metal backend.
- Rendering a `SAMPLER_EXTERNAL` texture before setting an external image no longer results in GPU errors.
- Fixed a normals issue when skinning without a normal map or anisotropy.
- Fixed an issue where transparent views couldn't be used with post-processing.
- Always use higher quality 3-bands SH for indirect lighting, even on mobile.
- The Metal backend can now handle binding individual planes of YUV external images.
- Added support for depth buffer when post-processing is turned off
- Improved performance on GPUs that use tile-based rendering

## v1.4.2

- Cleaned up the validation strategy in Engine (checks for use-after-destroy etc).
- OpenGL: Fixed ES 3.0 support on iOS.
- OpenGL: Added support for KHR_debug in debug builds.
- gltfio: Added Java / Kotlin bindings for Animator.
- gltfio: Fixed panic with the Android gltf-bloom demo.
- gltfio: Java clients should no longer call Filament#init.
- Improved IBL diffuse by allowing to use the specular cubemap at `roughness` = 1 instead of Spherical Harmonics

## v1.4.1

- Added missing API documentation.
- Fixed crash for sandboxed macOS apps using Filament.
- Fixed an issue that limited the camera near plane to ~1mm.
- Added Android sample for Camera Stream.
- Fixed an Xcode assertion when rendering skinned meshes using the Metal backend.
- Added support for Core Animation / Metal frame synchronization with Metal backend.
- Fixed an issue with culling in `MaterialInstance`.
- Fix additional compatibility issues with MSVC, including the Vulkan backend.
- matdbg: fixed missing symbol issue when linking against debug builds.
- filamat: fixed crash when using the "lite" version of the library.
- matinfo: Fix a crash with on Windows.
- gltfio: fixed an animation loop bug.
- gltfio: added support for sparse accessors.
- Add JS binding to unary `Camera::setExposure`.

## v1.4.0

- API Breakage: Simplified public-facing Fence API.
- Minimum API level on Android is now API 19 instead of API 21.
- Filament can now be built with msvc 2019.
- Added the ability to modify clip space coordinates in the vertex shader.
- Added missing API documentation.
- Improved existing API documentation.
- Added `Camera::setExposure(float)` to directly control the camera's exposure.
- Backface culling can now be toggled on material instances.
- Face direction is now reversed when transforms have negative scale.
- Dielectrics now behave properly under a white furnace (energy preserving and conserving).
- Clear coat roughness now remains in the 0..1 (previously remapped to the 0..0.6 range).
- gltfio: Fixed several limitations with ubershader mode.
- gltfio: Fixed a transforms issue with non-uniform scale.
- webgl: Fixed an issue with JPEG textures.
- Windows: Fix link error in debug builds.
- matdbg: Web server must now be enabled with an environment variable.
- matdbg: Added support for editing GLSL and MSL code.

## v1.3.2

- Added optional web server for real-time inspection of shader code.
- Added basic #include support in material files.
- Fixed potential Metal memory leak.
- Fixed intermittent memory overflow in wasm builds.
- Fix bad normal mapping with skinning.
- Java clients can now call getNativeObject().

## v1.3.1

- Unified Filament Sceneform and npm releases.
- Improved cmgen SH with HDR images.
- IndirectLight can now be queried for dominant direction and color.
- Added support for vertex morphing.
- Introduced custom attributes, accessible from the vertex shader.
- Added Java / Kotlin bindings for KtxLoader.
- Added JavaScript / Typescript bindings for the new `RenderTarget` class.
- Added base path to glTF loadResources method for JavaScript.
- Added support for iOS `CVPixelBuffer` external images with the OpenGL backend.

## sceneform-1.9pr4

- Added `gltf_bloom` Android sample to show gltfio and the `RenderTarget` API.
- Added `getMaterialInstanceAt` to the Java version of RenderableManager.
- Fix JNI bindings for setting values in parameter arrays.
- Added JNI bindings for the gltfio library.
- Fix support for parameter arrays in `.mat` files.
- Added support for `RGB_11_11_10`
- Removed support for `RGBM` (**warning:** source compatibility breakage)
- IBL cubemap can now be of any size
- `Texture::generatePrefilterMipmap` can be used for runtime generation of a reflection cubemap

## sceneform-1.9pr3

- Added `Scene.addEntities()` to the Java / Kotlin bindings.
- Improved robustness in the tangents utility for meshes that have tangents *and* normals.
- Introduced `RenderTarget` API that allows View to reference an offscreen render target.
- Added `lucy_bloom` sample to demonstrate the new `RenderTarget` API.
- Added Screen Space Ambient Occlusion support (SAO)
- New blending modes: `multiply` and `screen`
- Fixed an issue when sorting blended objects with different blending modes
- The material property `curvatureToRoughness` has been replaced with `specularAntiAliasing`.
  This new specular anti-aliasing solution offers more control via two new properties:
  `specularAntiAliasingVariance` and `specularAntiAliasingThreshold`. They can also be set on
  material instances if needed
- Added specular ambient occlusion to compute a new AO term applied to specular reflections
  (see `specularAmbientOcclusion` property in materials)
- Added multi-bounce ambient occlusion to brighten AO and preserve local color
  (see `multiBounceAmbientOcclusion` property in materials)
- Micro-shadowing is now applied to material ambient occlusion
- Use a smaller 64x64 DFG LUT on mobile to reduce binary size
- Added a distance field generator to libimage.
- JavaScript MaterialInstance now supports vec4 colors.
- Further reduced `filamat` binary size by removing reliance on stdlib.
- Added a new, smaller, version of the `filamat` library, `filamat_lite`. Material optimization and
  compiling for non-OpenGL backends have been removed in favor of a smaller binary size.
- Implemented hard fences for the Metal backend, enablying dynamic resolution support.
- Improved `SurfaceOrientation` robustness when using UVs to generate tangents.
- Created a `RELEASE_NOTES.md` file, to be updated with significant PRs.

## sceneform-1.9pr2<|MERGE_RESOLUTION|>--- conflicted
+++ resolved
@@ -3,9 +3,6 @@
 This file contains one line summaries of commits that are worthy of mentioning in release notes.
 A new header is inserted each time a *tag* is created.
 
-<<<<<<< HEAD
-## v1.21.3 (currently main branch)
-=======
 ## v1.22.1 (currently main branch)
 
 ## v1.22.0
@@ -16,7 +13,6 @@
 - WebGL: Fix `isTextureFormatSupported` for ETC2 formats.
 
 ## v1.21.3
->>>>>>> 47426938
 
 - Java: Renamed the `KTXLoader` Kotlin class to `KTX1Loader`.  [⚠️ **API Change**].
 - libs: Added `Ktx2Reader` and `BasisEncoder` to support Basis-encoded KTX2 files.
